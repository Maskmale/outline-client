// Copyright 2018 The Outline Authors
//
// Licensed under the Apache License, Version 2.0 (the "License");
// you may not use this file except in compliance with the License.
// You may obtain a copy of the License at
//
//      http://www.apache.org/licenses/LICENSE-2.0
//
// Unless required by applicable law or agreed to in writing, software
// distributed under the License is distributed on an "AS IS" BASIS,
// WITHOUT WARRANTIES OR CONDITIONS OF ANY KIND, either express or implied.
// See the License for the specific language governing permissions and
// limitations under the License.

import {SHADOWSOCKS_URI} from 'ShadowsocksConfig/shadowsocks_config';

import * as errors from '../model/errors';
import * as events from '../model/events';
import {Server} from '../model/server';

import {Clipboard} from './clipboard';
import {EnvironmentVariables} from './environment';
import {OutlineErrorReporter} from './error_reporter';
import {getLocalizedErrorMessage, LocalizationFunction} from './i18n';
import {OutlineServer} from './outline_server';
import {PersistentServerRepository} from './persistent_server';
import {Settings, SettingsKey} from './settings';
import {Updater} from './updater';
import {UrlInterceptor} from './url_interceptor';

export class App {
  private serverListEl: polymer.Base;
  private feedbackViewEl: polymer.Base;
  private localize: LocalizationFunction;
  private ignoredAccessKeys: {[accessKey: string]: boolean;} = {};

  constructor(
      private eventQueue: events.EventQueue, private serverRepo: PersistentServerRepository,
      private rootEl: polymer.Base, private debugMode: boolean,
      urlInterceptor: UrlInterceptor|undefined, private clipboard: Clipboard,
      private errorReporter: OutlineErrorReporter, private settings: Settings,
      private environmentVars: EnvironmentVariables, private updater: Updater,
      document = window.document) {
    this.serverListEl = rootEl.$.serversView.$.serverList;
    this.feedbackViewEl = rootEl.$.feedbackView;

    this.syncServersToUI();
    this.syncConnectivityStateToServerCards();
    rootEl.$.aboutView.version = environmentVars.APP_VERSION;

    this.localize = this.rootEl.localize.bind(this.rootEl);

    this.registerUrlInterceptionListener(urlInterceptor);
    this.clipboard.setListener(this.handleClipboardText.bind(this));

    this.updater.setListener(this.updateDownloaded.bind(this));

    // Register Cordova mobile foreground event to sync server connectivity.
    document.addEventListener('resume', this.syncConnectivityStateToServerCards.bind(this));

    // Register handlers for events fired by Polymer components.
    this.rootEl.addEventListener(
        'PromptAddServerRequested', this.requestPromptAddServer.bind(this));
    this.rootEl.addEventListener(
        'AddServerConfirmationRequested', this.requestAddServerConfirmation.bind(this));
    this.rootEl.addEventListener('AddServerRequested', this.requestAddServer.bind(this));
    this.rootEl.addEventListener('IgnoreServerRequested', this.requestIgnoreServer.bind(this));
    this.rootEl.addEventListener('ConnectPressed', this.connectServer.bind(this));
    this.rootEl.addEventListener('DisconnectPressed', this.disconnectServer.bind(this));
    this.rootEl.addEventListener('ForgetPressed', this.forgetServer.bind(this));
    this.rootEl.addEventListener('RenameRequested', this.renameServer.bind(this));
    this.rootEl.addEventListener('QuitPressed', this.quitApplication.bind(this));
    this.rootEl.addEventListener(
<<<<<<< HEAD
=======
        'NonSystemVpnWarningDismissed', this.nonSystemVpnWarningDismissed.bind(this));
    this.rootEl.addEventListener(
        'AutoConnectDialogDismissed', this.autoConnectDialogDismissed.bind(this));
    this.rootEl.addEventListener(
>>>>>>> a305ba40
        'ShowServerRename', this.rootEl.showServerRename.bind(this.rootEl));
    this.feedbackViewEl.$.submitButton.addEventListener('tap', this.submitFeedback.bind(this));

    // Register handlers for events published to our event queue.
    this.eventQueue.subscribe(events.ServerAdded, this.showServerAdded.bind(this));
    this.eventQueue.subscribe(events.ServerForgotten, this.showServerForgotten.bind(this));
    this.eventQueue.subscribe(events.ServerRenamed, this.showServerRenamed.bind(this));
    this.eventQueue.subscribe(events.ServerForgetUndone, this.showServerForgetUndone.bind(this));
    this.eventQueue.subscribe(events.ServerConnected, this.showServerConnected.bind(this));
    this.eventQueue.subscribe(events.ServerDisconnected, this.showServerDisconnected.bind(this));
    this.eventQueue.subscribe(events.ServerReconnecting, this.showServerReconnecting.bind(this));

    this.eventQueue.startPublishing();

    this.displayZeroStateUi();
    this.pullClipboardText();
  }

  showLocalizedError(err?: Error, toastDuration = 10000) {
    if (err && err.message) {
      console.error(err.message);
    }
    if (this.rootEl && this.rootEl.async && this.rootEl.showToast) {
      const msg = getLocalizedErrorMessage(err || new errors.OutlineError(), this.localize);
      // Defer this by 500ms so that this toast is shown after any toasts that get
      // shown when any currently-in-flight domain events land (e.g. fake servers
      // added).
      this.rootEl.async(() => {
        this.rootEl.showToast(msg, toastDuration);
      }, 500);
    }
  }

  // Terminates the application by calling the native Outline plugin. The quit option is only
  // displayed in macOS, since menu bar apps provide no alternative way of quitting.
  private quitApplication() {
    cordova.plugins.outline.quitApplication();
  }

  private pullClipboardText() {
    this.clipboard.getContents().then(
        (text: string) => {
          this.handleClipboardText(text);
        },
        (e) => {
          console.warn('cannot read clipboard, system may lack clipboard support');
        });
  }

  private showServerConnected(event: events.ServerDisconnected): void {
    console.debug(`server ${event.server.id} connected`);
    const card = this.serverListEl.getServerCard(event.server.id);
    card.state = 'CONNECTED';
  }

  private showServerDisconnected(event: events.ServerDisconnected): void {
    console.debug(`server ${event.server.id} disconnected`);
    try {
      this.serverListEl.getServerCard(event.server.id).state = 'DISCONNECTED';
    } catch (e) {
      console.warn('server card not found after disconnection event, assuming forgotten');
    }
  }

  private showServerReconnecting(event: events.ServerDisconnected): void {
    console.debug(`server ${event.server.id} reconnecting`);
    const card = this.serverListEl.getServerCard(event.server.id);
    card.state = 'RECONNECTING';
  }

  private displayZeroStateUi() {
    if (this.rootEl.$.serversView.shouldShowZeroState) {
      this.rootEl.$.addServerView.openAddServerSheet();
    }
  }

  private handleClipboardText(text: string) {
    // Shorten, sanitise.
    // Note that we always check the text, even if the contents are same as last time, because we
    // keep an in-memory cache of user-ignored access keys.
    text = text.substring(0, 1000).trim();
    try {
      this.confirmAddServer(text, true);
    } catch (err) {
      // Don't alert the user; high false positive rate.
    }
  }

  private updateDownloaded() {
    this.rootEl.showToast(this.localize('update-downloaded'), 60000);
  }

  private requestPromptAddServer() {
    this.rootEl.promptAddServer();
  }

  // Caches an ignored server access key so we don't prompt the user to add it again.
  private requestIgnoreServer(event: CustomEvent) {
    const accessKey = event.detail.accessKey;
    this.ignoredAccessKeys[accessKey] = true;
  }

  private requestAddServer(event: CustomEvent) {
    try {
      this.serverRepo.add(event.detail.serverConfig);
    } catch (err) {
      this.changeToDefaultPage();
      this.showLocalizedError(err);
    }
  }

  private requestAddServerConfirmation(event: CustomEvent) {
    const accessKey = event.detail.accessKey;
    console.debug('Got add server confirmation request from UI');
    try {
      this.confirmAddServer(accessKey);
    } catch (err) {
      console.error('Failed to confirm add sever.', err);
      const addServerView = this.rootEl.$.addServerView;
      addServerView.$.accessKeyInput.invalid = true;
    }
  }

  private confirmAddServer(accessKey: string, fromClipboard = false) {
    if (fromClipboard && accessKey in this.ignoredAccessKeys) {
      console.debug('Ignoring access key');
      return;
    }
    // Expect SHADOWSOCKS_URI.parse to throw on invalid access key; propagate any exception.
    let shadowsocksConfig = null;
    try {
      shadowsocksConfig = SHADOWSOCKS_URI.parse(accessKey);
    } catch (error) {
      const message = !!error.message ? error.message : 'Failed to parse access key';
      throw new errors.ServerUrlInvalid(message);
    }
    if (shadowsocksConfig.host.isIPv6) {
      throw new errors.ServerIncompatible('Only IPv4 addresses are currently supported');
    }
    const name = shadowsocksConfig.extra.outline ?
        this.localize('server-default-name-outline') :
        shadowsocksConfig.tag.data ? shadowsocksConfig.tag.data :
                                     this.localize('server-default-name');
    const serverConfig = {
      host: shadowsocksConfig.host.data,
      port: shadowsocksConfig.port.data,
      method: shadowsocksConfig.method.data,
      password: shadowsocksConfig.password.data,
      name,
    };
    const addServerView = this.rootEl.$.addServerView;
    if (!this.serverRepo.containsServer(serverConfig)) {
      // Only prompt the user to add new servers.
      try {
        addServerView.openAddServerConfirmationSheet(accessKey, serverConfig);
      } catch (err) {
        console.error('Failed to open add sever confirmation sheet:', err.message);
        if (!fromClipboard) this.showLocalizedError();
      }
    } else if (!fromClipboard) {
      // Display error message if this is not a clipboard add.
      addServerView.close();
      this.showLocalizedError(new errors.ServerAlreadyAdded(
          this.serverRepo.createServer('', serverConfig, this.eventQueue)));
    }
  }

  private forgetServer(event: CustomEvent) {
    const serverId = event.detail.serverId;
    const server = this.serverRepo.getById(serverId);
    if (!server) {
      console.error(`No server with id ${serverId}`);
      return this.showLocalizedError();
    }
    const onceNotRunning = server.checkRunning().then((isRunning) => {
      return isRunning ? this.disconnectServer(event) : Promise.resolve();
    });
    onceNotRunning.then(() => {
      this.serverRepo.forget(serverId);
    });
  }

  private renameServer(event: CustomEvent) {
    const serverId = event.detail.serverId;
    const newName = event.detail.newName;
    this.serverRepo.rename(serverId, newName);
  }

  private connectServer(event: CustomEvent) {
    const [server, card] = this.getServerAndCardByServerId(event.detail.serverId);
    card.state = 'CONNECTING';
    return server.connect().then(
        () => {
          card.state = 'CONNECTED';
          this.rootEl.showToast(this.localize('server-connected', 'serverName', server.name));
<<<<<<< HEAD
=======
          this.maybeShowNonSystemWarning();
          this.maybeShowAutoConnectDialog();
>>>>>>> a305ba40
        },
        (err: errors.OutlinePluginError) => {
          console.error(`Failed to connect to server with plugin error: ${err.name}`);
          card.state = 'DISCONNECTED';
          this.showLocalizedError(err);
        });
  }

<<<<<<< HEAD
=======
  private maybeShowAutoConnectDialog() {
    // TODO: remove this check when Windows full system VPN is released.
    let vpnWarningDismissed = false;
    try {
      vpnWarningDismissed = this.getNonSystemVpnWarningDismissed();
    } catch (e) {
      console.error(`Could not read full-system VPN warning status, assuming not dismissed: ${e}`);
    }
    if (!this.hasSystemVpnSupport && !vpnWarningDismissed) {
      // Only show the dialog on Windows if the non-VPN warning has been dismissed.
      return;
    }
    let dismissed = false;
    try {
      dismissed = this.settings.get(SettingsKey.AUTO_CONNECT_DIALOG_DISMISSED) === 'true';
    } catch (e) {
      console.error(`Failed to read auto-connect dialog status, assuming not dismissed: ${e}`);
    }
    if (!dismissed) {
      this.rootEl.$.serversView.$.autoConnectDialog.show();
    }
  }

  private autoConnectDialogDismissed() {
    this.settings.set(SettingsKey.AUTO_CONNECT_DIALOG_DISMISSED, 'true');
  }

  private maybeShowNonSystemWarning() {
    if (this.hasSystemVpnSupport) {
      return;
    }

    let dismissed = false;
    try {
      dismissed = this.getNonSystemVpnWarningDismissed();
    } catch (e) {
      console.error(`could not read full-system VPN warning status, assuming not dismissed`);
    }
    if (!dismissed) {
      this.rootEl.$.serversView.$.nonSystemVpnWarning.show();
    }
  }

  private getNonSystemVpnWarningDismissed() {
    return this.settings.get(SettingsKey.VPN_WARNING_DISMISSED) === 'true';
  }

  private setNonSystemVpnWarningDismissed(dismissed: boolean) {
    this.settings.set(SettingsKey.VPN_WARNING_DISMISSED, dismissed ? 'true' : 'false');
  }

  private nonSystemVpnWarningDismissed(event: CustomEvent) {
    this.setNonSystemVpnWarningDismissed(true);
  }

>>>>>>> a305ba40
  private disconnectServer(event: CustomEvent) {
    const [server, card] = this.getServerAndCardByServerId(event.detail.serverId);
    card.state = 'DISCONNECTING';
    return server.disconnect().then(
        () => {
          card.state = 'DISCONNECTED';
          this.rootEl.showToast(this.localize('server-disconnected', 'serverName', server.name));
        },
        (err: errors.OutlinePluginError) => {
          card.state = 'CONNECTED';
          this.showLocalizedError(err);
        });
  }

  private submitFeedback(event: CustomEvent) {
    const formData = this.feedbackViewEl.getValidatedFormData();
    if (!formData) {
      return;
    }
    const {feedback, category, email} = formData;
    this.rootEl.$.feedbackView.submitting = true;
    this.errorReporter.report(feedback, category, email)
        .then(
            () => {
              this.rootEl.$.feedbackView.submitting = false;
              this.rootEl.$.feedbackView.resetForm();
              this.changeToDefaultPage();
              this.rootEl.showToast(this.rootEl.localize('feedback-thanks'));
            },
            (err: {}) => {
              this.rootEl.$.feedbackView.submitting = false;
              this.showLocalizedError(new errors.FeedbackSubmissionError());
            });
  }

  // EventQueue event handlers:

  private showServerAdded(event: events.ServerAdded) {
    const server = event.server;
    console.debug('Server added');
    this.syncServersToUI();
    this.syncServerConnectivityState(server);
    this.changeToDefaultPage();
    this.rootEl.showToast(this.localize('server-added', 'serverName', server.name));
  }

  private showServerForgotten(event: events.ServerForgotten) {
    const server = event.server;
    console.debug('Server forgotten');
    this.syncServersToUI();
    this.rootEl.showToast(
        this.localize('server-forgotten', 'serverName', server.name), 10000, () => {
          this.serverRepo.undoForget(server.id);
        });
  }

  private showServerForgetUndone(event: events.ServerForgetUndone) {
    this.syncServersToUI();
    const server = event.server;
    this.rootEl.showToast(this.localize('server-forgotten-undo', 'serverName', server.name));
  }

  private showServerRenamed(event: events.ServerForgotten) {
    const server = event.server;
    console.debug('Server renamed');
    this.serverListEl.getServerCard(server.id).serverName = server.name;
    this.rootEl.showToast(this.localize('server-rename-complete'));
  }

  // Helpers:

  private syncServersToUI() {
    this.rootEl.servers = this.serverRepo.getAll();
  }

  private syncConnectivityStateToServerCards() {
    for (const server of this.serverRepo.getAll()) {
      this.syncServerConnectivityState(server);
    }
  }

  private syncServerConnectivityState(server: Server) {
    server.checkRunning()
        .then((isRunning) => {
          const card = this.serverListEl.getServerCard(server.id);
          if (!isRunning) {
            card.state = 'DISCONNECTED';
            return;
          }
          server.checkReachable().then((isReachable) => {
            if (isReachable) {
              card.state = 'CONNECTED';
            } else {
              console.log(`Server ${server.id} reconnecting`);
              card.state = 'RECONNECTING';
            }
          });
        })
        .catch((e) => {
          console.error('Failed to sync server connectivity state', e);
        });
  }

  private registerUrlInterceptionListener(urlInterceptor?: UrlInterceptor) {
    if (!urlInterceptor) {
      return console.warn('no urlInterceptor, ss:// urls will not be intercepted');
    }
    urlInterceptor.registerListener((url) => {
      const ssProto = SHADOWSOCKS_URI.PROTOCOL;
      if (!url || url.substring(0, ssProto.length) !== ssProto) {
        // This check is necessary to handle empty and malformed install-referrer URLs in Android.
        // TODO: Stop receiving install referrer intents so we can remove this.
        return console.debug(`Ignoring intercepted non-shadowsocks url`);
      }
      try {
        this.confirmAddServer(url);
      } catch (err) {
        this.showLocalizedErrorInDefaultPage(err);
      }
    });
  }

  private changeToDefaultPage() {
    this.rootEl.changePage(this.rootEl.DEFAULT_PAGE);
  }

  private getServerAndCardByServerId(serverId: string) {
    const server = this.serverRepo.getById(serverId);
    const card = this.serverListEl.getServerCard(serverId);
    return [server, card];
  }

  private showLocalizedErrorInDefaultPage(err: Error) {
    this.changeToDefaultPage();
    this.showLocalizedError(err);
  }
}<|MERGE_RESOLUTION|>--- conflicted
+++ resolved
@@ -71,13 +71,8 @@
     this.rootEl.addEventListener('RenameRequested', this.renameServer.bind(this));
     this.rootEl.addEventListener('QuitPressed', this.quitApplication.bind(this));
     this.rootEl.addEventListener(
-<<<<<<< HEAD
-=======
-        'NonSystemVpnWarningDismissed', this.nonSystemVpnWarningDismissed.bind(this));
-    this.rootEl.addEventListener(
         'AutoConnectDialogDismissed', this.autoConnectDialogDismissed.bind(this));
     this.rootEl.addEventListener(
->>>>>>> a305ba40
         'ShowServerRename', this.rootEl.showServerRename.bind(this.rootEl));
     this.feedbackViewEl.$.submitButton.addEventListener('tap', this.submitFeedback.bind(this));
 
@@ -273,11 +268,7 @@
         () => {
           card.state = 'CONNECTED';
           this.rootEl.showToast(this.localize('server-connected', 'serverName', server.name));
-<<<<<<< HEAD
-=======
-          this.maybeShowNonSystemWarning();
           this.maybeShowAutoConnectDialog();
->>>>>>> a305ba40
         },
         (err: errors.OutlinePluginError) => {
           console.error(`Failed to connect to server with plugin error: ${err.name}`);
@@ -286,20 +277,7 @@
         });
   }
 
-<<<<<<< HEAD
-=======
   private maybeShowAutoConnectDialog() {
-    // TODO: remove this check when Windows full system VPN is released.
-    let vpnWarningDismissed = false;
-    try {
-      vpnWarningDismissed = this.getNonSystemVpnWarningDismissed();
-    } catch (e) {
-      console.error(`Could not read full-system VPN warning status, assuming not dismissed: ${e}`);
-    }
-    if (!this.hasSystemVpnSupport && !vpnWarningDismissed) {
-      // Only show the dialog on Windows if the non-VPN warning has been dismissed.
-      return;
-    }
     let dismissed = false;
     try {
       dismissed = this.settings.get(SettingsKey.AUTO_CONNECT_DIALOG_DISMISSED) === 'true';
@@ -315,35 +293,6 @@
     this.settings.set(SettingsKey.AUTO_CONNECT_DIALOG_DISMISSED, 'true');
   }
 
-  private maybeShowNonSystemWarning() {
-    if (this.hasSystemVpnSupport) {
-      return;
-    }
-
-    let dismissed = false;
-    try {
-      dismissed = this.getNonSystemVpnWarningDismissed();
-    } catch (e) {
-      console.error(`could not read full-system VPN warning status, assuming not dismissed`);
-    }
-    if (!dismissed) {
-      this.rootEl.$.serversView.$.nonSystemVpnWarning.show();
-    }
-  }
-
-  private getNonSystemVpnWarningDismissed() {
-    return this.settings.get(SettingsKey.VPN_WARNING_DISMISSED) === 'true';
-  }
-
-  private setNonSystemVpnWarningDismissed(dismissed: boolean) {
-    this.settings.set(SettingsKey.VPN_WARNING_DISMISSED, dismissed ? 'true' : 'false');
-  }
-
-  private nonSystemVpnWarningDismissed(event: CustomEvent) {
-    this.setNonSystemVpnWarningDismissed(true);
-  }
-
->>>>>>> a305ba40
   private disconnectServer(event: CustomEvent) {
     const [server, card] = this.getServerAndCardByServerId(event.detail.serverId);
     card.state = 'DISCONNECTING';
